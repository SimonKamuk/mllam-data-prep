import datetime
import shutil
from collections import defaultdict
from pathlib import Path
from typing import Optional, Union

import numpy as np
import xarray as xr
import yaml
import zarr
from loguru import logger
from packaging.version import Version

from mllam_data_prep.ops import selection

from . import __version__
from .config import (
    Config,
    InvalidConfigException,
    UnsupportedMllamDataPrepVersion,
    find_config_differences,
)
from .ops.chunking import chunk_dataset
from .ops.derive_variable import derive_variable
from .ops.loading import load_input_dataset
from .ops.mapping import map_dims_and_variables
from .ops.selection import select_by_kwargs
from .ops.statistics import calc_stats
from .ops.subsetting import extract_variable

if Version(zarr.__version__) >= Version("3"):
    from zarr.codecs import BloscCodec, BloscShuffle
else:
    from numcodecs import Blosc

# The config versions defined in SUPPORTED_CONFIG_VERSIONS are the ones currently supported.
# The `extra` field in the config that was added between v0.2.0 and v0.5.0 is optional, and
# the `derived_variables` field in the config added in v0.6.0 is also optional, so we can
# support v0.2.0, v0.5.0, and v0.6.0
SUPPORTED_CONFIG_VERSIONS = ["v0.2.0", "v0.5.0", "v0.6.0"]


def _check_dataset_attributes(ds, expected_attributes, dataset_name):
    # check that the dataset has the expected attributes with the expected values
    missing_attributes = set(expected_attributes.keys()) - set(ds.attrs.keys())
    if len(missing_attributes) > 0:
        raise ValueError(
            f"Dataset {dataset_name} is missing the following attributes: {missing_attributes}"
        )

    # check for attributes having the wrong value
    incorrect_attributes = {
        key: val for key, val in expected_attributes.items() if ds.attrs[key] != val
    }
    if len(incorrect_attributes) > 0:
        s_list = "\n".join(
            [
                f"{key}: {val} != {ds.attrs[key]}"
                for key, val in incorrect_attributes.items()
            ]
        )
        raise ValueError(
            f"Dataset {dataset_name} has the following incorrect attributes: {s_list}"
        )


def _merge_dataarrays_by_target(dataarrays_by_target):
    attrs_to_keep = ["source_dataset"]
    dataarrays = []
    for target, das in dataarrays_by_target.items():
        logger.info(f"Merging dataarrays for target variable `{target}`")
        concat_dim = None
        for da in das:
            d = da.attrs.get("variables_mapping_dim", None)
            if d is None:
                raise ValueError(
                    f"Dataarray for target {target} does not have the 'variables_mapping_dim' attribute"
                )
            if concat_dim is not None and d != concat_dim:
                raise ValueError(
                    f"Dataarrays for target {target} have different 'variables_mapping_dim' attributes: {d} != {concat_dim}"
                )
            concat_dim = d

        for da in das:
            for attr in attrs_to_keep:
                # create a aux coord for each attribute we want to keep
                # (for example the name of the source dataset)
                # so that we have this in the resulting dataset
                da.coords[f"{concat_dim}_{attr}"] = xr.DataArray(
                    [da.attrs.pop(attr)] * int(da[concat_dim].count()),
                    dims=[concat_dim],
                )

        da_target = xr.concat(das, dim=concat_dim)
        da_target.name = target
        dataarrays.append(da_target)

    # by doing a merge with join="exact" we make sure that the dataarrays
    # are aligned along the same dimensions, and that the coordinates are
    # the same for all dataarrays. Otherwise xarray will fill in with NaNs
    # for any missing coordinate values
    try:
        ds = xr.merge(dataarrays, join="exact")
    except ValueError as ex:
        if ex.args[0].startswith("cannot align objects with join='exact'"):
            raise InvalidConfigException(
                f"Couldn't merge together the dataarrays for all targets ({', '.join(dataarrays_by_target.keys())})"
                f" This is likely because the dataarrays have different dimensions or coordinates."
                " Maybe you need to give the 'feature' dimension a unique name for each target variable?"
            ) from ex
        else:
            raise ex
    return ds


def create_dataset(config: Config):
    """
    Create a dataset from the input datasets specified in the config file.

    Parameters
    ----------
    config : Config
        The configuration object defining the input datasets and how to map them to the output dataset.

    Returns
    -------
    xr.Dataset
        The dataset created from the input datasets with a variable for each output
        as defined in the config file.
    """
    if not config.schema_version in SUPPORTED_CONFIG_VERSIONS:
        raise ValueError(
            f"Unsupported schema version {config.schema_version}. Only schema versions "
            f" {', '.join(SUPPORTED_CONFIG_VERSIONS)} are supported by mllam-data-prep "
            f"v{__version__}."
        )
    if config.schema_version == "v0.2.0" and config.extra:
        raise ValueError(
            "Config schema version v0.2.0 does not support the `extra` field. Please "
            "update the schema version used in your config to v0.5.0."
        )

    output_config = config.output
    output_coord_ranges = output_config.coord_ranges
    chunking_config = config.output.chunking

    dataarrays_by_target = defaultdict(list)

    for dataset_name, input_config in config.inputs.items():
        path = input_config.path
        selected_variables = input_config.variables
        derived_variables = input_config.derived_variables
        target_output_var = input_config.target_output_variable
        expected_input_attributes = input_config.attributes
        expected_input_var_dims = input_config.dims

        output_dims = output_config.variables[target_output_var]

        logger.info(f"Loading dataset {dataset_name} from {path}")
        try:
            ds_input = load_input_dataset(fp=path)
        except Exception as ex:
            raise Exception(f"Error loading dataset {dataset_name} from {path}") from ex

        if input_config.coord_ranges is not None:
            ds_input = selection.select_by_kwargs(ds_input, **input_config.coord_ranges)

        # Initialize the output dataset
        ds = xr.Dataset()
        ds.attrs.update(ds_input.attrs)

        if selected_variables:
            logger.info(f"Extracting selected variables from dataset {dataset_name}")
            if isinstance(selected_variables, dict):
                for var_name, coords_to_sample in selected_variables.items():
                    ds[var_name] = extract_variable(
                        ds=ds_input,
                        var_name=var_name,
                        coords_to_sample=coords_to_sample,
                    )
            elif isinstance(selected_variables, list):
                for var_name in selected_variables:
                    ds[var_name] = extract_variable(ds=ds_input, var_name=var_name)
            else:
                raise ValueError(
                    "The `variables` argument should be a list or a dictionary"
                )

        if derived_variables:
            logger.info(f"Deriving variables from {dataset_name}")
            for var_name, derived_variable in derived_variables.items():
                ds[var_name] = derive_variable(
                    ds=ds_input,
                    derived_variable=derived_variable,
                    chunking=chunking_config,
                    target_dims=expected_input_var_dims,
                )

        _check_dataset_attributes(
            ds=ds,
            expected_attributes=expected_input_attributes,
            dataset_name=dataset_name,
        )

        dim_mapping = input_config.dim_mapping

        # check that there is an entry for each arch dimension
        # in the dim_mapping so that we know how to construct the
        # final dataset
        missing_dims = set(output_dims) - set(dim_mapping.keys())
        if missing_dims:
            raise ValueError(
                f"Missing dimension mapping for {missing_dims}"
                f" for input dataset {dataset_name}, please provide"
                " a mapping for all output dimensions by"
                " using the 'dim_mapping' key in the input dataset"
            )

        logger.info(
            f"Mapping dimensions and variables for dataset {dataset_name} to {target_output_var}"
        )
        try:
            da_target = map_dims_and_variables(
                ds=ds,
                dim_mapping=dim_mapping,
                expected_input_var_dims=expected_input_var_dims,
            )
        except Exception as ex:
            raise Exception(
                f"There was an issue stacking dimensions and variables to"
                f" produce variable {target_output_var} from dataset {dataset_name}"
            ) from ex

        da_target.attrs["source_dataset"] = dataset_name

        # only need to do selection for the coordinates that the input dataset actually has
        if output_coord_ranges is not None:
            output_coord_ranges = {
                k: w for k, w in output_coord_ranges.items() if k in output_dims
            }
            da_target = select_by_kwargs(da_target, **output_coord_ranges)

        dataarrays_by_target[target_output_var].append(da_target)

    ds = _merge_dataarrays_by_target(dataarrays_by_target=dataarrays_by_target)

    # need to drop the encoding so that we can write to zarr with new chunksizes
    ds = ds.drop_encoding()

    # default to making a single chunk for each dimension if chunksize is not specified
    # in the config
    logger.info(f"Chunking dataset with {chunking_config}")
    chunks = {dim: chunking_config.get(dim, int(ds[dim].count())) for dim in ds.dims}
    ds = chunk_dataset(ds, chunks)

    splitting = config.output.splitting

    if splitting is not None:
        splits = splitting.splits
        logger.info(
            f"Setting splitting information to define `{list(splits.keys())}` splits "
            f"along dimension `{splitting.dim}`"
        )

        for split_name, split_config in splits.items():
            if split_config.compute_statistics is not None:
                ds_split = ds.sel(
                    {splitting.dim: slice(split_config.start, split_config.end)}
                )
                logger.info(f"Computing statistics for split {split_name}")
                split_stats = calc_stats(
                    ds=ds_split,
                    statistics_config=split_config.compute_statistics,
                    splitting_dim=splitting.dim,
                )
                for op, op_dataarrays in split_stats.items():
                    for var_name, da in op_dataarrays.items():
                        ds[f"{var_name}__{split_name}__{op}"] = da

        # add a new variable which contains the start, stop for each split, the coords would then be the split names
        # and the data would be the start, stop values
        split_vals = np.array([[split.start, split.end] for split in splits.values()])
        da_splits = xr.DataArray(
            split_vals,
            dims=["split_name", "split_part"],
            coords={"split_name": list(splits.keys()), "split_part": ["start", "end"]},
        )
        ds["splits"] = da_splits

    ds.attrs = {}
    ds.attrs["schema_version"] = config.schema_version
    ds.attrs["dataset_version"] = config.dataset_version
    ds.attrs["created_on"] = datetime.datetime.now().replace(microsecond=0).isoformat()
    ds.attrs[
        "created_with"
    ] = "mllam-data-prep (https://github.com/mllam/mllam-data-prep)"
    ds.attrs["mdp_version"] = f"v{__version__}"
    ds.attrs["creation_config"] = config.to_yaml()

    return ds


<<<<<<< HEAD
def create_dataset_zarr(fp_config: Path, fp_zarr: Optional[Union[str, Path]] = None):
=======
def create_dataset_zarr(
    fp_config: Path, fp_zarr: Optional[str | Path] = None, overwrite: str = "always"
):
>>>>>>> ce95c768
    """
    Create a dataset from the input datasets specified in the config file and
    write it to a zarr dataset. The path to the zarr dataset is the same as the
    config file (unless `fp_zarr` is provided), but with the extension changed
    to '.zarr'.

    Parameters
    ----------
    fp_config : Path
        The path to the configuration file.
    fp_zarr : Path, optional
        The path to the zarr file to write the dataset to. If not provided, the zarr file will be written
        to the same directory as the config file with the extension changed to '.zarr'.
    overwrite : str, optional
        How to handle an existing dataset at the provided path. Options are:
        - "always": Always delete the existing dataset (default)
        - "never": Never delete the existing dataset
        - "on_config_change": Only delete the existing dataset if the configuration has changed
    """
    config = Config.from_yaml_file(file=fp_config)

    if fp_zarr is None:
        fp_zarr = fp_config.parent / fp_config.name.replace(".yaml", ".zarr")
    else:
        fp_zarr = Path(fp_zarr)

    if fp_zarr.exists():
        if overwrite == "never":
            ds_existing = xr.open_zarr(fp_zarr)
            try:
                config_differences = find_config_differences(
                    config=config, ds_existing=ds_existing
                )
            except UnsupportedMllamDataPrepVersion:
                config_differences = None

            ex_str = (
                f"There already exists a dataset at {fp_zarr}, and the overwrite option is set to 'never'. "
                "Either delete the existing dataset or set overwrite='always' to overwrite it. "
            )
            # try and parse the differences in the config in case the existing
            # dataset was created with a supported version
            if config_differences:
                ex_str += (
                    "The existing dataset was created with a different configuration than the current one. "
                    "Differences between existing and new configuration: \n"
                    f"{yaml.dump(config_differences, default_flow_style=False)}"
                )
            raise FileExistsError(ex_str)
        elif overwrite == "on_config_change":
            try:
                ds_existing = xr.open_zarr(fp_zarr)
                config_differences = find_config_differences(
                    config=config, ds_existing=ds_existing
                )
            except UnsupportedMllamDataPrepVersion as ex:
                raise FileExistsError(
                    f"There already exists a dataset at {fp_zarr}, however it was created with an older version of mllam-data-prep "
                    "and so doesn't contain a record of the configuration used to create it. Either delete the existing dataset or "
                    "set overwrite='always' to overwrite it."
                ) from ex

            if config_differences:
                logger.info(
                    "The existing dataset was created with a different configuration than the current one."
                )
                diff_yaml = yaml.dump(config_differences, default_flow_style=False)
                logger.info(
                    f"Differences between existing and new configuration:\n{diff_yaml}"
                )
                logger.info(f"Removing existing dataset at {fp_zarr}")
                shutil.rmtree(fp_zarr)
            else:
                logger.info(
                    f"Skipping creation of writing of dataset to {fp_zarr} as the configuration is unchanged"
                )
                return
        elif overwrite == "always":
            logger.info(f"Removing existing dataset at {fp_zarr}")
            shutil.rmtree(fp_zarr)
        else:
            raise NotImplementedError(
                f"Unsupported overwrite option {overwrite}. Options are 'always', 'never', or 'on_config_change'"
            )

    ds = create_dataset(config=config)

    logger.info("Writing dataset to zarr")

    # use zstd compression since it has a good balance of speed and compression ratio
    # https://engineering.fb.com/2016/08/31/core-infra/smaller-and-faster-data-compression-with-zstandard/
    if Version(zarr.__version__) >= Version("3"):
        compressor = BloscCodec(cname="zstd", clevel=3, shuffle=BloscShuffle.bitshuffle)
        encoding = {v: {"compressors": compressor} for v in ds.data_vars}
    else:
        compressor = Blosc(cname="zstd", clevel=1, shuffle=Blosc.BITSHUFFLE)
        encoding = {v: {"compressor": compressor} for v in ds.data_vars}

    # default mode to "w-" so that an error is raised if the dataset already exists
    ds.to_zarr(fp_zarr, consolidated=True, mode="w-", encoding=encoding)
    logger.info(f"Wrote training-ready dataset to {fp_zarr}")

    logger.info(ds)<|MERGE_RESOLUTION|>--- conflicted
+++ resolved
@@ -301,13 +301,9 @@
     return ds
 
 
-<<<<<<< HEAD
-def create_dataset_zarr(fp_config: Path, fp_zarr: Optional[Union[str, Path]] = None):
-=======
 def create_dataset_zarr(
-    fp_config: Path, fp_zarr: Optional[str | Path] = None, overwrite: str = "always"
+    fp_config: Path, fp_zarr: Optional[Union[str, Path]] = None, overwrite: str = "always"
 ):
->>>>>>> ce95c768
     """
     Create a dataset from the input datasets specified in the config file and
     write it to a zarr dataset. The path to the zarr dataset is the same as the
